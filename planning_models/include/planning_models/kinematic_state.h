/*********************************************************************
* Software License Agreement (BSD License)
*
*  Copyright (c) 2008, Willow Garage, Inc.
*  All rights reserved.
*
*  Redistribution and use in source and binary forms, with or without
*  modification, are permitted provided that the following conditions
*  are met:
*
*   * Redistributions of source code must retain the above copyright
*     notice, this list of conditions and the following disclaimer.
*   * Redistributions in binary form must reproduce the above
*     copyright notice, this list of conditions and the following
*     disclaimer in the documentation and/or other materials provided
*     with the distribution.
*   * Neither the name of the Willow Garage nor the names of its
*     contributors may be used to endorse or promote products derived
*     from this software without specific prior written permission.
*
*  THIS SOFTWARE IS PROVIDED BY THE COPYRIGHT HOLDERS AND CONTRIBUTORS
*  "AS IS" AND ANY EXPRESS OR IMPLIED WARRANTIES, INCLUDING, BUT NOT
*  LIMITED TO, THE IMPLIED WARRANTIES OF MERCHANTABILITY AND FITNESS
*  FOR A PARTICULAR PURPOSE ARE DISCLAIMED. IN NO EVENT SHALL THE
*  COPYRIGHT OWNER OR CONTRIBUTORS BE LIABLE FOR ANY DIRECT, INDIRECT,
*  INCIDENTAL, SPECIAL, EXEMPLARY, OR CONSEQUENTIAL DAMAGES (INCLUDING,
*  BUT NOT LIMITED TO, PROCUREMENT OF SUBSTITUTE GOODS OR SERVICES;
*  LOSS OF USE, DATA, OR PROFITS; OR BUSINESS INTERRUPTION) HOWEVER
*  CAUSED AND ON ANY THEORY OF LIABILITY, WHETHER IN CONTRACT, STRICT
*  LIABILITY, OR TORT (INCLUDING NEGLIGENCE OR OTHERWISE) ARISING IN
*  ANY WAY OUT OF THE USE OF THIS SOFTWARE, EVEN IF ADVISED OF THE
*  POSSIBILITY OF SUCH DAMAGE.
*********************************************************************/

/* Author: Ioan Sucan, E. Gil Jones */

#ifndef PLANNING_MODELS_KINEMATIC_STATE_
#define PLANNING_MODELS_KINEMATIC_STATE_

#include "planning_models/kinematic_model.h"
#include <boost/scoped_ptr.hpp>
#include <std_msgs/ColorRGBA.h>
#include <sensor_msgs/JointState.h>
#include <visualization_msgs/MarkerArray.h>
#include <set>

namespace planning_models
{

/** @brief Definition of a kinematic state - the parts of the robot
 *   state which can change. Const members are thread safe */
class KinematicState
{

public:

  /** \brief Forward definition of a joint state */;
  class JointState;

  /** \brief Forward definition of a link state */
  class LinkState;

  /** \brief Forward definition of an attached body */
  class AttachedBody;

  /** \brief Forward definition of a joint group state */
  class JointStateGroup;

  /** @brief Definition of a joint state - representation of state for a single joint */
  class JointState
  {
    friend class KinematicState;
  public:

    /** brief Constructs the joint state from the model */
    JointState(const KinematicModel::JointModel* jm);
    ~JointState(void);

    /** \brief Set the value of a particular variable for this joint */
    bool setVariableValue(const std::string &variable, double value);

    /** \brief Sets the internal values from a map of joint variable names to actual values */
    void setVariableValues(const std::map<std::string, double>& value_map);

    /** \brief Sets the internal values from a map of joint
        variable names to actual values. The function also
        fills the missing vector with the variable names that
        were not set. */
    void setVariableValues(const std::map<std::string, double>& value_map, std::vector<std::string>& missing);

    /** \brief Sets the internal values from the supplied vector, which are assumed to be in the required order */
    bool setVariableValues(const std::vector<double>& value_vector);

    /** \brief Sets the internal values from the supplied
        array, which are assumed to be in the required
        order. This function is intended to be fast, does no
        input checking and should be used carefully. */
    void setVariableValues(const double *value_vector);

    /** \brief Sets the internal values from the transform */
    void setVariableValues(const Eigen::Affine3f& transform);

    /** \brief Update the joints that mimic this one. This function is called automatically by the setVariable* functions */
    void updateMimicJoints(void);

    /** \brief Specifies whether or not all values associated with a joint are defined in the
        supplied joint value map */
    bool allVariablesAreDefined(const std::map<std::string, double>& value_map) const;

    /** \brief Checks if the current joint state values are all within the bounds set in the model */
    bool satisfiesBounds(void) const;

    /** \brief Get the name of the model associated with this state */
    const std::string& getName(void) const
    {
      return joint_model_->getName();
    }

    /** \brief Get the type of joint associated with this state */
    KinematicModel::JointModel::JointType getType(void) const
    {
      return joint_model_->getType();
    }

    /** \brief Get the number of variable DOFs for this joint*/
    unsigned int getVariableCount(void) const
    {
      return joint_model_->getVariableCount();
    }

    /** \brief Get the joint state values stored in the required order */
    const std::vector<double>& getVariableValues(void) const
    {
      return joint_state_values_;
    }

    /** \brief Get the required name order for the joint state values */
    const std::vector<std::string>& getVariableNames(void) const
    {
      return joint_model_->getVariableNames();
    }

    /** \brief Get the current variable transform */
    const Eigen::Affine3f& getVariableTransform(void) const
    {
      return variable_transform_;
    }

    /** \brief Get the joint model corresponding to this state*/
    const KinematicModel::JointModel* getJointModel(void) const
    {
      return joint_model_;
    }

    /** \brief The set of variables that make up the state value of a joint are stored in some order. This map
        gives the position of each variable in that order, for each variable name */
    const std::map<std::string, unsigned int>& getVariableIndexMap(void) const
    {
      return joint_model_->getVariableIndexMap();
    }

  private:

    EIGEN_MAKE_ALIGNED_OPERATOR_NEW

    /** \brief The joint model this state corresponds to */
    const KinematicModel::JointModel   *joint_model_;

    /** \brief Tthe local transform (computed by forward kinematics) */
    Eigen::Affine3f                         variable_transform_;

    /** \brief The joint values given in the order indicated by joint_variables_index_map_ */
    std::vector<double>                 joint_state_values_;

    /** \brief The set of joints that need to be updated when this one is */
    std::vector<JointState*>            mimic_requests_;
  };

  /** @brief A class storing properties for attached bodies */
  struct AttachedBodyProperties
  {
    /** \brief Default constructor */
    AttachedBodyProperties(void);

    /** \brief Copy constructor */
    AttachedBodyProperties(const AttachedBodyProperties &other);

    ~AttachedBodyProperties(void);

    /** \brief The geometries of the attached body */
    std::vector<shapes::Shape*> shapes_;

    /** \brief The constant transforms applied to the link (needs to be specified by user) */
    std::vector<Eigen::Affine3f>    attach_trans_;

    /** \brief The set of links this body is allowed to touch */
    std::vector<std::string>    touch_links_;

    /** \brief string id for reference */
    std::string                 id_;
  };

  /** @brief Object defining bodies that can be attached to robot
   *  links. This is useful when handling objects picked up by
   *  the robot. */
  class AttachedBody
  {
    friend class KinematicState;
  public:

    /** \brief Construct an attached body for a specified \e link. The name of this body is \e id and it consists of \e shapes that
        attach to the link by the transforms \e attach_trans. The set of links that are allowed to be touched by this object is specified by \e touch_links. */
    AttachedBody(const LinkState *link, const std::string &id,
                 const std::vector<shapes::Shape*> &shapes,
                 const std::vector<Eigen::Affine3f> &attach_trans,
                 const std::vector<std::string> &touch_links);

    /** \brief Construct an attached body for a specified \e
        link, but share its properties (name, shapes, fixed
        transforms, touched links) with another instance. This
        allows more efficient copying of states. */
    AttachedBody(const LinkState *link, const boost::shared_ptr<AttachedBodyProperties> &properties);

    ~AttachedBody(void);

    /** \brief Get the name of the attached body */
    const std::string& getName(void) const
    {
      return properties_->id_;
    }

    /** \brief Get the name of the link this body is attached to */
    const std::string& getAttachedLinkName(void) const
    {
      return parent_link_state_->getName();
    }

    /** \brief Get the shapes that make up this attached body */
    const std::vector<shapes::Shape*>& getShapes(void) const
    {
      return properties_->shapes_;
    }

    /** \brief Get the fixed transform (the transforms to the shapes associated with this body) */
    const std::vector<Eigen::Affine3f>& getFixedTransforms(void) const
    {
      return properties_->attach_trans_;
    }

    /** \brief Get the links that the attached body is allowed to touch */
    const std::vector<std::string>& getTouchLinks(void) const
    {
      return properties_->touch_links_;
    }

    /** \brief Get the properties of the attached body */
    const boost::shared_ptr<AttachedBodyProperties>& getProperties(void) const
    {
      return properties_;
    }

    /** \brief Get the global transforms for the collision bodies */
    const std::vector<Eigen::Affine3f>& getGlobalCollisionBodyTransforms(void) const
    {
      return global_collision_body_transforms_;
    }

    /** \brief Set the padding for the shapes of this attached object */
    void setPadding(double padding);

    /** \brief Set the scale for the shapes of this attached object */
    void setScale(double scale);

    /** \brief Recompute global_collision_body_transform */
    void computeTransform(void);

  private:

    EIGEN_MAKE_ALIGNED_OPERATOR_NEW

    /** \brief The link that owns this attached body */
    const LinkState                          *parent_link_state_;

    /** \brief The properties of the attached body. These can be shared by multiple states (they do not change often) */
    boost::shared_ptr<AttachedBodyProperties> properties_;

    /** \brief The global transforms for these attached bodies (computed by forward kinematics) */
    std::vector<Eigen::Affine3f>                  global_collision_body_transforms_;
  };

  /** @brief The state corresponding to a link */
  class LinkState
  {
    friend class KinematicState;
  public:

    /** @brief Constructor */
    LinkState(const KinematicState *state, const KinematicModel::LinkModel* lm);
    ~LinkState(void);

    /** @brief Get the name of link corresponding to this state */
    const std::string& getName(void) const
    {
      return link_model_->getName();
    }

    /** @brief Get the kinematic state that this link state is part of*/
    const KinematicState* getKinematicState(void) const
    {
      return kinematic_state_;
    }

    /** @brief Set the link state to the input transform */
    void updateGivenGlobalLinkTransform(const Eigen::Affine3f& transform);

    /** \brief Recompute global_collision_body_transform and global_link_transform */
    void computeTransform(void);

    /** \brief Update all attached bodies given set link transforms */
    void updateAttachedBodies(void);

    /** @brief Get the link model corresponding to this state */
    const KinematicModel::LinkModel* getLinkModel(void) const
    {
      return link_model_;
    }

    /** @brief Get the joint state corresponding to the parent joint of this link */
    const JointState* getParentJointState(void) const
    {
      return parent_joint_state_;
    }

    /** @brief Get the link state corresponding to the parent link of this link */
    const LinkState* getParentLinkState(void) const
    {
      return parent_link_state_;
    }

    /** @brief Get all the bodies attached to this link */
    const std::vector<AttachedBody*>& getAttachedBodies(void) const
    {
      return attached_body_vector_;
    }

    /** @brief Get the attached body with name \e id */
    const AttachedBody* getAttachedBody(const std::string &id) const;

    /** @brief Get the global transform for this link */
    const Eigen::Affine3f& getGlobalLinkTransform(void) const
    {
      return global_link_transform_;
    }

    /** @brief Get the global transform for the collision body associated with this link */
    const Eigen::Affine3f& getGlobalCollisionBodyTransform(void) const
    {
      return global_collision_body_transform_;
    }

<<<<<<< HEAD
    /**
       @brief Attach a body to this link
       @param id The string id associated with the attached body
       @param shapes The shapes that make up the attached body
       @param attach_trans The desired transform between this link and the attached body
       @param touch_links The set of links that the attached body is allowed to touch
    */
    void attachBody(const std::string &id,
                    const std::vector<shapes::Shape*> &shapes,
                    const std::vector<Eigen::Affine3f> &attach_trans,
                    const std::vector<std::string> &touch_links);

    /**
       @brief Attach a body to this link
       @param properties The properties associated with this body
    */
    void attachBody(const boost::shared_ptr<AttachedBodyProperties> &properties);
=======
            /** \brief Update the joints that mimic this one. This function is called automatically by the setVariable* functions */
            void updateMimicJoints(void);

            /** \brief Specifies whether or not all values associated with a joint are defined in the
                supplied joint value map */
            bool allVariablesAreDefined(const std::map<std::string, double>& value_map) const;

            /** \brief Checks if the current joint state values are all within the bounds set in the model */
            bool satisfiesBounds(void) const;

            /** \brief Get the name of the model associated with this state */
            const std::string& getName(void) const
            {
                return joint_model_->getName();
            }

            /** \brief Get the type of joint associated with this state */
            KinematicModel::JointModel::JointType getType(void) const
            {
                return joint_model_->getType();
            }

            /** \brief Get the number of variable DOFs for this joint*/
            unsigned int getVariableCount(void) const
            {
                return joint_model_->getVariableCount();
            }

            /** \brief Get the joint state values stored in the required order */
            const std::vector<double>& getVariableValues(void) const
            {
                return joint_state_values_;
            }

            /** \brief Get the required name order for the joint state values */
            const std::vector<std::string>& getVariableNames(void) const
            {
                return joint_model_->getVariableNames();
            }

            /** \brief Get the current variable transform */
            const btTransform& getVariableTransform(void) const
            {
                return variable_transform_;
            }

            /** \brief Get the joint model corresponding to this state*/
            const KinematicModel::JointModel* getJointModel(void) const
            {
                return joint_model_;
            }

            /** \brief The set of variables that make up the state value of a joint are stored in some order. This map
                gives the position of each variable in that order, for each variable name */
            const std::map<std::string, unsigned int>& getVariableIndexMap(void) const
            {
                return joint_model_->getVariableIndexMap();
            }

        private:

            /** \brief The joint model this state corresponds to */
            const KinematicModel::JointModel   *joint_model_;

            /** \brief Tthe local transform (computed by forward kinematics) */
            btTransform                         variable_transform_;

            /** \brief The joint values given in the order indicated by joint_variables_index_map_ */
            std::vector<double>                 joint_state_values_;

            /** \brief The set of joints that need to be updated when this one is */
            std::vector<JointState*>            mimic_requests_;
        };

        /** @brief A class storing properties for attached bodies */
        struct AttachedBodyProperties
        {
            /** \brief Default constructor */
            AttachedBodyProperties(void);

            /** \brief Copy constructor */
            AttachedBodyProperties(const AttachedBodyProperties &other);

            ~AttachedBodyProperties(void);

            /** \brief The geometries of the attached body */
            std::vector<shapes::Shape*> shapes_;

            /** \brief The constant transforms applied to the link (needs to be specified by user) */
            std::vector<btTransform>    attach_trans_;

            /** \brief The set of links this body is allowed to touch */
            std::set<std::string>       touch_links_;

            /** \brief string id for reference */
            std::string                 id_;
        };

        /** @brief Object defining bodies that can be attached to robot
         *  links. This is useful when handling objects picked up by
         *  the robot. */
        class AttachedBody
        {
            friend class KinematicState;
        public:

            /** \brief Construct an attached body for a specified \e link. The name of this body is \e id and it consists of \e shapes that
                attach to the link by the transforms \e attach_trans. The set of links that are allowed to be touched by this object is specified by \e touch_links. */
            AttachedBody(const LinkState *link, const std::string &id,
                         const std::vector<shapes::Shape*> &shapes,
                         const std::vector<btTransform> &attach_trans,
                         const std::vector<std::string> &touch_links);

            /** \brief Construct an attached body for a specified \e
                link, but share its properties (name, shapes, fixed
                transforms, touched links) with another instance. This
                allows more efficient copying of states. */
            AttachedBody(const LinkState *link, const boost::shared_ptr<AttachedBodyProperties> &properties);

            ~AttachedBody(void);

            /** \brief Get the name of the attached body */
            const std::string& getName(void) const
            {
                return properties_->id_;
            }

            /** \brief Get the name of the link this body is attached to */
            const std::string& getAttachedLinkName(void) const
            {
                return parent_link_state_->getName();
            }

            /** \brief Get the shapes that make up this attached body */
            const std::vector<shapes::Shape*>& getShapes(void) const
            {
                return properties_->shapes_;
            }

            /** \brief Get the fixed transform (the transforms to the shapes associated with this body) */
            const std::vector<btTransform>& getFixedTransforms(void) const
            {
                return properties_->attach_trans_;
            }

            /** \brief Get the links that the attached body is allowed to touch */
            const std::set<std::string>& getTouchLinks(void) const
            {
                return properties_->touch_links_;
            }

            /** \brief Get the properties of the attached body */
            const boost::shared_ptr<AttachedBodyProperties>& getProperties(void) const
            {
                return properties_;
            }

            /** \brief Get the global transforms for the collision bodies */
            const std::vector<btTransform>& getGlobalCollisionBodyTransforms(void) const
            {
                return global_collision_body_transforms_;
            }

            /** \brief Set the padding for the shapes of this attached object */
            void setPadding(double padding);

            /** \brief Set the scale for the shapes of this attached object */
            void setScale(double scale);

            /** \brief Recompute global_collision_body_transform */
            void computeTransform(void);

        private:

            /** \brief The link that owns this attached body */
            const LinkState                          *parent_link_state_;

            /** \brief The properties of the attached body. These can be shared by multiple states (they do not change often) */
            boost::shared_ptr<AttachedBodyProperties> properties_;

            /** \brief The global transforms for these attached bodies (computed by forward kinematics) */
            std::vector<btTransform>                  global_collision_body_transforms_;
        };

        /** @brief The state corresponding to a link */
        class LinkState
        {
            friend class KinematicState;
        public:

            /** @brief Constructor */
            LinkState(const KinematicState *state, const KinematicModel::LinkModel* lm);
            ~LinkState(void);

            /** @brief Get the name of link corresponding to this state */
            const std::string& getName(void) const
            {
                return link_model_->getName();
            }

            /** @brief Get the kinematic state that this link state is part of*/
            const KinematicState* getKinematicState(void) const
            {
                return kinematic_state_;
            }

            /** @brief Set the link state to the input transform */
            void updateGivenGlobalLinkTransform(const btTransform& transform);

            /** \brief Recompute global_collision_body_transform and global_link_transform */
            void computeTransform(void);

            /** \brief Update all attached bodies given set link transforms */
            void updateAttachedBodies(void);

            /** @brief Get the link model corresponding to this state */
            const KinematicModel::LinkModel* getLinkModel(void) const
            {
                return link_model_;
            }

            /** @brief Get the joint state corresponding to the parent joint of this link */
            const JointState* getParentJointState(void) const
            {
                return parent_joint_state_;
            }

            /** @brief Get the link state corresponding to the parent link of this link */
            const LinkState* getParentLinkState(void) const
            {
                return parent_link_state_;
            }

            /** @brief Get all the bodies attached to this link */
            const std::vector<AttachedBody*>& getAttachedBodies(void) const
            {
                return attached_body_vector_;
            }

            /** @brief Get the attached body with name \e id */
            const AttachedBody* getAttachedBody(const std::string &id) const;

            /** @brief Get the global transform for this link */
            const btTransform& getGlobalLinkTransform(void) const
            {
                return global_link_transform_;
            }

            /** @brief Get the global transform for the collision body associated with this link */
            const btTransform& getGlobalCollisionBodyTransform(void) const
            {
                return global_collision_body_transform_;
            }

            /**
                @brief Attach a body to this link
                @param id The string id associated with the attached body
                @param shapes The shapes that make up the attached body
                @param attach_trans The desired transform between this link and the attached body
                @param touch_links The set of links that the attached body is allowed to touch
            */
            void attachBody(const std::string &id,
                            const std::vector<shapes::Shape*> &shapes,
                            const std::vector<btTransform> &attach_trans,
                            const std::vector<std::string> &touch_links);

            /**
                @brief Attach a body to this link
                @param properties The properties associated with this body
            */
            void attachBody(const boost::shared_ptr<AttachedBodyProperties> &properties);

            /**
                @brief Clear the attached body
                @param id The name of the attached body to clear
            */
            bool clearAttachedBody(const std::string &id);

            /** @brief Clear all attached bodies */
            void clearAttachedBodies(void);

        private:

            /** \brief The kinematic state this link is part of */
            const KinematicState            *kinematic_state_;

            const KinematicModel::LinkModel *link_model_;

            const JointState                *parent_joint_state_;

            const LinkState                 *parent_link_state_;

            std::vector<AttachedBody*>       attached_body_vector_;

            /** \brief The global transform this link forwards (computed by forward kinematics) */
            btTransform                      global_link_transform_;

            /** \brief The global transform for this link (computed by forward kinematics) */
            btTransform                      global_collision_body_transform_;
        };



        /** @class JointStateGroup
         *  @brief The joint state corresponding to a group
         */
        class JointStateGroup
        {
        public:

            /**
             *  @brief Default constructor
             *  @param state A pointer to the kinematic state
             *  @param jmg The joint model group corresponding to this joint state
             */
            JointStateGroup(KinematicState *state, const KinematicModel::JointModelGroup *jmg);
            ~JointStateGroup(void);

            /** \brief Get the kinematic state this link is part of */
            const KinematicState* getKinematicState(void) const
            {
                return kinematic_state_;
            }

            /** \brief Get the joint model corresponding to this joint state group */
            const KinematicModel::JointModelGroup* getJointModelGroup(void)
            {
                return joint_model_group_;
            }

            /** \brief Get the name of the joint model group corresponding to this joint state*/
            const std::string& getName(void) const
            {
                return joint_model_group_->getName();
            }

            /** \brief Get the number of (active) DOFs for the joint model group corresponding to this state*/
            unsigned int getVariableCount(void) const
            {
                return joint_model_group_->getVariableCount();
            }

            /** \brief Perform forward kinematics starting at the roots
                within a group. Links that are not in the group are also
                updated, but transforms for joints that are not in the
                group are not recomputed.  */
            bool setStateValues(const std::vector<double>& joint_state_values);

            /** \brief Perform forward kinematics starting at the roots
                within a group. Links that are not in the group are also
                updated, but transforms for joints that are not in the
                group are not recomputed.  */
            void setStateValues(const std::map<std::string, double>& joint_state_map);

            /** \brief Perform forward kinematics starting at the roots
                within a group. Links that are not in the group are also
                updated, but transforms for joints that are not in the
                group are not recomputed.  */
	    void setStateValues(const sensor_msgs::JointState& js);
>>>>>>> 88698026

    /**
       @brief Clear the attached body
       @param id The name of the attached body to clear
    */
    bool clearAttachedBody(const std::string &id);

    /** @brief Clear all attached bodies */
    void clearAttachedBodies(void);

  private:

    EIGEN_MAKE_ALIGNED_OPERATOR_NEW

    /** \brief The kinematic state this link is part of */
    const KinematicState            *kinematic_state_;

    const KinematicModel::LinkModel *link_model_;

    const JointState                *parent_joint_state_;

    const LinkState                 *parent_link_state_;

    std::vector<AttachedBody*>       attached_body_vector_;

    /** \brief The global transform this link forwards (computed by forward kinematics) */
    Eigen::Affine3f                      global_link_transform_;

    /** \brief The global transform for this link (computed by forward kinematics) */
    Eigen::Affine3f                      global_collision_body_transform_;
  };



  /** @class JointStateGroup
   *  @brief The joint state corresponding to a group
   */
  class JointStateGroup
  {
  public:

    /**
     *  @brief Default constructor
     *  @param state A pointer to the kinematic state
     *  @param jmg The joint model group corresponding to this joint state
     */
    JointStateGroup(KinematicState *state, const KinematicModel::JointModelGroup *jmg);
    ~JointStateGroup(void);

    /** \brief Get the kinematic state this link is part of */
    const KinematicState* getKinematicState(void) const
    {
      return kinematic_state_;
    }

    /** \brief Get the joint model corresponding to this joint state group */
    const KinematicModel::JointModelGroup* getJointModelGroup(void)
    {
      return joint_model_group_;
    }

    /** \brief Get the name of the joint model group corresponding to this joint state*/
    const std::string& getName(void) const
    {
      return joint_model_group_->getName();
    }

    /** \brief Get the number of (active) DOFs for the joint model group corresponding to this state*/
    unsigned int getVariableCount(void) const
    {
      return joint_model_group_->getVariableCount();
    }

    /** \brief Perform forward kinematics starting at the roots
        within a group. Links that are not in the group are also
        updated, but transforms for joints that are not in the
        group are not recomputed.  */
    bool setStateValues(const std::vector<double>& joint_state_values);

    /** \brief Perform forward kinematics starting at the roots
        within a group. Links that are not in the group are also
        updated, but transforms for joints that are not in the
        group are not recomputed.  */
    void setStateValues(const std::map<std::string, double>& joint_state_map);

    /** \brief Perform forward kinematics starting at the roots
        within a group. Links that are not in the group are also
        updated, but transforms for joints that are not in the
        group are not recomputed.  */
    void setStateValues(const sensor_msgs::JointState& js);

    /** Compute transforms using current joint values */
    void updateLinkTransforms(void);

    /** \brief Check if a joint is part of this group */
    bool hasJointState(const std::string &joint) const;

    /** \brief Check if a link is updated by this group */
    bool updatesLinkState(const std::string& joint) const;

    /** \brief Get a joint state by its name */
    JointState* getJointState(const std::string &joint) const;

    /** \brief Get current joint values */
    void getGroupStateValues(std::vector<double>& joint_state_values) const;

    /** \brief Get a map between variable names and joint state values */
    void getGroupStateValues(std::map<std::string, double>& joint_state_values) const;

    /** \brief Bring the group to a default state. All joints are
        at 0. If 0 is not within the bounds of the joint, the
        middle of the bounds is used. */
    void setToDefaultValues(void);

    /** \brief Set the group to a named default state. Return false on failure */
    bool setToDefaultState(const std::string &name);

    /** \brief Sample a random state in accordance with the type of joints employed */
    void setToRandomValues(void);

    /** \brief Get the state corresponding to root joints in this group*/
    const std::vector<JointState*>& getJointRoots(void) const
    {
      return joint_roots_;
    }

    /** \brief Get the joint names corresponding to this joint state*/
    const std::vector<std::string>& getJointNames(void) const
    {
      return joint_model_group_->getJointModelNames();
    }

    /** \brief Get the vector of joint state for this group*/
    const std::vector<JointState*>& getJointStateVector(void) const
    {
      return joint_state_vector_;
    }

    /** \brief Return the instance of a random number generator */
    random_numbers::RandomNumberGenerator& getRandomNumberGenerator(void);

  private:

    /** \brief The kinematic state this group is part of */
    KinematicState                        *kinematic_state_;

    /** \brief The model of the group that corresponds to this state */
    const KinematicModel::JointModelGroup *joint_model_group_;

    /** \brief Joint instances in the order they appear in the group state */
    std::vector<JointState*>               joint_state_vector_;

    /** \brief A map from joint names to their instances */
    std::map<std::string, JointState*>     joint_state_map_;

    /** \brief The list of joints that are roots in this group */
    std::vector<JointState*>               joint_roots_;

    /** \brief The list of links that are updated when computeTransforms() is called, in the order they are updated */
    std::vector<LinkState*>                updated_links_;

    /** \brief For certain operations a group needs a random number generator. However, it may be slightly expensive
        to allocate the random number generator if many state instances are generated. For this reason, the generator
        is allocated on a need basis, by the getRandomNumberGenerator() function. Never use the rng_ member directly, but call
        getRandomNumberGenerator() instead. */
    boost::scoped_ptr<random_numbers::RandomNumberGenerator> rng_;
  };

  /** \brief Create a state corresponding to a given kinematic model */
  KinematicState(const KinematicModelConstPtr &kinematic_model);

  /** \brief Copy constructor */
  KinematicState(const KinematicState& state);

  ~KinematicState(void);

  /** @brief Set the joint state values from a vector of values.
   *  Assumes that the order of the values matches the order of the joints in the state.
   *  Should only be used for fast setting of joint values. */
  bool setStateValues(const std::vector<double>& joint_state_values);

  /** @brief Set the joint state values from a  map of values (matching string ids to actual joint values) */
  void setStateValues(const std::map<std::string, double>& joint_state_map);

  /** @brief Set the joint state values from a  map of values (matching string ids to actual joint values).
   *  Also returns the set of joint names for which joint states have not been provided.*/
  void setStateValues(const std::map<std::string, double>& joint_state_map, std::vector<std::string>& missing);

  /** @brief Set the joint state values from a joint state message */
  void setStateValues(const sensor_msgs::JointState& msg);

  /** @brief Get the joint state values. The order in which the values are specified matches the order
   *  of the joints in the KinematicModel corresponding to this state.*/
  void getStateValues(std::vector<double>& joint_state_values) const;

  /** @brief Get the joint state values as a map between joint state names and values*/
  void getStateValues(std::map<std::string, double>& joint_state_values) const;

  /** @brief Get the joint state values in a sensor_msgs::JointState msg */
  void getStateValues(sensor_msgs::JointState& msg) const;

  /** \brief Perform forward kinematics with the current values and update the link transforms.*/
  void updateLinkTransforms(void);

  /** \brief Update the state after setting a particular link to the input global transform pose.*/
  bool updateStateWithLinkAt(const std::string& link_name, const Eigen::Affine3f& transform);

  /** \brief Get the kinematic model corresponding to this state.*/
  const KinematicModelConstPtr& getKinematicModel(void) const
  {
    return kinematic_model_;
  }

  /** \brief Get the number of (active) DOFs in the model corresponding to this state.*/
  unsigned int getVariableCount(void) const
  {
    return kinematic_model_->getVariableCount();
  }

  /** \brief Set all joints to their default values*/
  void setToDefaultValues(void);

  /** \brief Sample a random state in accordance with the type of joints employed */
  void setToRandomValues(void);

  /** \brief Check if a particular set of joints satisifes its bounds.*/
  bool satisfiesBounds(const std::vector<std::string>& joints) const;

  /** \brief Check if a joint satisifes its bounds.*/
  bool satisfiesBounds(const std::string& joint) const;

  /** \brief Get a group by its name */
  const JointStateGroup* getJointStateGroup(const std::string &name) const;

  /** \brief Get a group by its name */
  JointStateGroup* getJointStateGroup(const std::string &name);

  /** \brief Check if a group exists */
  bool hasJointStateGroup(const std::string &name) const;

  /** \brief Check if a joint is part of this state */
  bool hasJointState(const std::string &joint) const;

  /** \brief Check if a link is updated by this state */
  bool hasLinkState(const std::string& joint) const;

  /** \brief Get a joint state by its name */
  JointState* getJointState(const std::string &joint) const;

  /** \brief Get a link state by its name */
  LinkState* getLinkState(const std::string &link) const;

  /** \brief Get a vector of joint state corresponding to this kinematic state */
  const std::vector<JointState*>& getJointStateVector(void) const
  {
    return joint_state_vector_;
  }

  /** \brief Get all the maintained link states, in the same order as the link models maintained by the kinematic model */
  const std::vector<LinkState*>& getLinkStateVector(void) const
  {
    return link_state_vector_;
  }

  /** \brief Get a map that returns JointStateGroups corresponding to names*/
  const std::map<std::string, JointStateGroup*>& getJointStateGroupMap(void) const
  {
    return joint_state_group_map_;
  }

  /** \brief Get the names of all joint groups in the model corresponding to this state*/
  void getJointStateGroupNames(std::vector<std::string>& names) const;

  /** \brief Get all bodies attached to the model corresponding to this state */
  void getAttachedBodies(std::vector<const AttachedBody*> &attached_bodies) const;

  /** \brief Clear all attached bodies */
  void clearAttachedBodies(void);

  /** \brief Print information about the constructed model */
  void printStateInfo(std::ostream &out = std::cout) const;

  /** \brief Print the pose of every link */
  void printTransforms(std::ostream &out = std::cout) const;

  void printTransform(const std::string &st, const Eigen::Affine3f &t, std::ostream &out = std::cout) const;

  /** \brief Get the global transform applied to the entire tree of links */
  const Eigen::Affine3f& getRootTransform(void) const;

  /** \brief Set the global transform applied to the entire tree of links */
  void setRootTransform(const Eigen::Affine3f &transform);

  /** \brief Return the instance of a random number generator */
  random_numbers::RandomNumberGenerator& getRandomNumberGenerator(void);

  /** @brief Get a MarkerArray that fully describes the robot markers for a given robot.
   *  @param color The color for the marker
   *  @param ns The namespace for the markers
   *  @param dur The ros::Duration for which the markers should stay visible
   *  @param arr The returned marker array
   *  @param link_names The list of link names for which the markers should be created.
   */
  void getRobotMarkers(const std_msgs::ColorRGBA& color,
                       const std::string& ns,
                       const ros::Duration& dur,
                       visualization_msgs::MarkerArray& arr,
                       const std::vector<std::string> &link_names) const;

  /** @brief Get a MarkerArray that fully describes the robot markers for a given robot.
   *  @param arr The returned marker array
   *  @param link_names The list of link names for which the markers should be created.
   */
  void getRobotMarkers(visualization_msgs::MarkerArray& arr,
                       const std::vector<std::string> &link_names) const;

  /** @brief Get a MarkerArray that fully describes the robot markers for a given robot.
   *  @param color The color for the marker
   *  @param ns The namespace for the markers
   *  @param dur The ros::Duration for which the markers should stay visible
   *  @param arr The returned marker array
   */
  void getRobotMarkers(const std_msgs::ColorRGBA& color,
                       const std::string& ns,
                       const ros::Duration& dur,
                       visualization_msgs::MarkerArray& arr) const;

  /** @brief Get a MarkerArray that fully describes the robot markers for a given robot.
   *  @param arr The returned marker array
   */
  void getRobotMarkers(visualization_msgs::MarkerArray& arr) const;

  // void getPaddedRobotMarkers(const std::map<std::string, double>& link_padding_map,
  //                            const std_msgs::ColorRGBA& color,
  //                            const std::string& ns,
  //                            const ros::Duration& dur
  //                            visualization_msgs::MarkerArray& arr);


  // void getPaddedRobotMarkers(visualization_msgs::MarkerArray& arr,
  //                            const std::vector<std::string>* link_names = NULL) const;


  KinematicState& operator=(const KinematicState &other);

private:

  void buildState(void);
  void copyFrom(const KinematicState &ks);

  KinematicModelConstPtr                  kinematic_model_;

  std::vector<JointState*>                joint_state_vector_;
  std::map<std::string, JointState*>      joint_state_map_;

  /** \brief The states for all the links in the robot */
  std::vector<LinkState*>                 link_state_vector_;

  /** \brief A map from link names to their corresponding states */
  std::map<std::string, LinkState*>       link_state_map_;

  /** \brief Additional transform to be applied to the tree of links */
  Eigen::Affine3f                             root_transform_;

  /** \brief A map from group names to instances of the group state */
  std::map<std::string, JointStateGroup*> joint_state_group_map_;

  /** \brief For certain operations a state needs a random number generator. However, it may be slightly expensive
      to allocate the random number generator if many state instances are generated. For this reason, the generator
      is allocated on a need basis, by the getRandomNumberGenerator() function. Never use the rng_ member directly, but call
      getRandomNumberGenerator() instead. */
  boost::scoped_ptr<random_numbers::RandomNumberGenerator> rng_;
};

typedef boost::shared_ptr<KinematicState> KinematicStatePtr;
typedef boost::shared_ptr<const KinematicState> KinematicStateConstPtr;

}

#endif<|MERGE_RESOLUTION|>--- conflicted
+++ resolved
@@ -47,336 +47,59 @@
 namespace planning_models
 {
 
-/** @brief Definition of a kinematic state - the parts of the robot
- *   state which can change. Const members are thread safe */
-class KinematicState
-{
-
-public:
-
-  /** \brief Forward definition of a joint state */;
-  class JointState;
-
-  /** \brief Forward definition of a link state */
-  class LinkState;
-
-  /** \brief Forward definition of an attached body */
-  class AttachedBody;
-
-  /** \brief Forward definition of a joint group state */
-  class JointStateGroup;
-
-  /** @brief Definition of a joint state - representation of state for a single joint */
-  class JointState
-  {
-    friend class KinematicState;
-  public:
-
-    /** brief Constructs the joint state from the model */
-    JointState(const KinematicModel::JointModel* jm);
-    ~JointState(void);
-
-    /** \brief Set the value of a particular variable for this joint */
-    bool setVariableValue(const std::string &variable, double value);
-
-    /** \brief Sets the internal values from a map of joint variable names to actual values */
-    void setVariableValues(const std::map<std::string, double>& value_map);
-
-    /** \brief Sets the internal values from a map of joint
-        variable names to actual values. The function also
-        fills the missing vector with the variable names that
-        were not set. */
-    void setVariableValues(const std::map<std::string, double>& value_map, std::vector<std::string>& missing);
-
-    /** \brief Sets the internal values from the supplied vector, which are assumed to be in the required order */
-    bool setVariableValues(const std::vector<double>& value_vector);
-
-    /** \brief Sets the internal values from the supplied
-        array, which are assumed to be in the required
-        order. This function is intended to be fast, does no
-        input checking and should be used carefully. */
-    void setVariableValues(const double *value_vector);
-
-    /** \brief Sets the internal values from the transform */
-    void setVariableValues(const Eigen::Affine3f& transform);
-
-    /** \brief Update the joints that mimic this one. This function is called automatically by the setVariable* functions */
-    void updateMimicJoints(void);
-
-    /** \brief Specifies whether or not all values associated with a joint are defined in the
-        supplied joint value map */
-    bool allVariablesAreDefined(const std::map<std::string, double>& value_map) const;
-
-    /** \brief Checks if the current joint state values are all within the bounds set in the model */
-    bool satisfiesBounds(void) const;
-
-    /** \brief Get the name of the model associated with this state */
-    const std::string& getName(void) const
+    /** @brief Definition of a kinematic state - the parts of the robot
+     *   state which can change. Const members are thread safe */
+    class KinematicState
     {
-      return joint_model_->getName();
-    }
-
-    /** \brief Get the type of joint associated with this state */
-    KinematicModel::JointModel::JointType getType(void) const
-    {
-      return joint_model_->getType();
-    }
-
-    /** \brief Get the number of variable DOFs for this joint*/
-    unsigned int getVariableCount(void) const
-    {
-      return joint_model_->getVariableCount();
-    }
-
-    /** \brief Get the joint state values stored in the required order */
-    const std::vector<double>& getVariableValues(void) const
-    {
-      return joint_state_values_;
-    }
-
-    /** \brief Get the required name order for the joint state values */
-    const std::vector<std::string>& getVariableNames(void) const
-    {
-      return joint_model_->getVariableNames();
-    }
-
-    /** \brief Get the current variable transform */
-    const Eigen::Affine3f& getVariableTransform(void) const
-    {
-      return variable_transform_;
-    }
-
-    /** \brief Get the joint model corresponding to this state*/
-    const KinematicModel::JointModel* getJointModel(void) const
-    {
-      return joint_model_;
-    }
-
-    /** \brief The set of variables that make up the state value of a joint are stored in some order. This map
-        gives the position of each variable in that order, for each variable name */
-    const std::map<std::string, unsigned int>& getVariableIndexMap(void) const
-    {
-      return joint_model_->getVariableIndexMap();
-    }
-
-  private:
-
-    EIGEN_MAKE_ALIGNED_OPERATOR_NEW
-
-    /** \brief The joint model this state corresponds to */
-    const KinematicModel::JointModel   *joint_model_;
-
-    /** \brief Tthe local transform (computed by forward kinematics) */
-    Eigen::Affine3f                         variable_transform_;
-
-    /** \brief The joint values given in the order indicated by joint_variables_index_map_ */
-    std::vector<double>                 joint_state_values_;
-
-    /** \brief The set of joints that need to be updated when this one is */
-    std::vector<JointState*>            mimic_requests_;
-  };
-
-  /** @brief A class storing properties for attached bodies */
-  struct AttachedBodyProperties
-  {
-    /** \brief Default constructor */
-    AttachedBodyProperties(void);
-
-    /** \brief Copy constructor */
-    AttachedBodyProperties(const AttachedBodyProperties &other);
-
-    ~AttachedBodyProperties(void);
-
-    /** \brief The geometries of the attached body */
-    std::vector<shapes::Shape*> shapes_;
-
-    /** \brief The constant transforms applied to the link (needs to be specified by user) */
-    std::vector<Eigen::Affine3f>    attach_trans_;
-
-    /** \brief The set of links this body is allowed to touch */
-    std::vector<std::string>    touch_links_;
-
-    /** \brief string id for reference */
-    std::string                 id_;
-  };
-
-  /** @brief Object defining bodies that can be attached to robot
-   *  links. This is useful when handling objects picked up by
-   *  the robot. */
-  class AttachedBody
-  {
-    friend class KinematicState;
-  public:
-
-    /** \brief Construct an attached body for a specified \e link. The name of this body is \e id and it consists of \e shapes that
-        attach to the link by the transforms \e attach_trans. The set of links that are allowed to be touched by this object is specified by \e touch_links. */
-    AttachedBody(const LinkState *link, const std::string &id,
-                 const std::vector<shapes::Shape*> &shapes,
-                 const std::vector<Eigen::Affine3f> &attach_trans,
-                 const std::vector<std::string> &touch_links);
-
-    /** \brief Construct an attached body for a specified \e
-        link, but share its properties (name, shapes, fixed
-        transforms, touched links) with another instance. This
-        allows more efficient copying of states. */
-    AttachedBody(const LinkState *link, const boost::shared_ptr<AttachedBodyProperties> &properties);
-
-    ~AttachedBody(void);
-
-    /** \brief Get the name of the attached body */
-    const std::string& getName(void) const
-    {
-      return properties_->id_;
-    }
-
-    /** \brief Get the name of the link this body is attached to */
-    const std::string& getAttachedLinkName(void) const
-    {
-      return parent_link_state_->getName();
-    }
-
-    /** \brief Get the shapes that make up this attached body */
-    const std::vector<shapes::Shape*>& getShapes(void) const
-    {
-      return properties_->shapes_;
-    }
-
-    /** \brief Get the fixed transform (the transforms to the shapes associated with this body) */
-    const std::vector<Eigen::Affine3f>& getFixedTransforms(void) const
-    {
-      return properties_->attach_trans_;
-    }
-
-    /** \brief Get the links that the attached body is allowed to touch */
-    const std::vector<std::string>& getTouchLinks(void) const
-    {
-      return properties_->touch_links_;
-    }
-
-    /** \brief Get the properties of the attached body */
-    const boost::shared_ptr<AttachedBodyProperties>& getProperties(void) const
-    {
-      return properties_;
-    }
-
-    /** \brief Get the global transforms for the collision bodies */
-    const std::vector<Eigen::Affine3f>& getGlobalCollisionBodyTransforms(void) const
-    {
-      return global_collision_body_transforms_;
-    }
-
-    /** \brief Set the padding for the shapes of this attached object */
-    void setPadding(double padding);
-
-    /** \brief Set the scale for the shapes of this attached object */
-    void setScale(double scale);
-
-    /** \brief Recompute global_collision_body_transform */
-    void computeTransform(void);
-
-  private:
-
-    EIGEN_MAKE_ALIGNED_OPERATOR_NEW
-
-    /** \brief The link that owns this attached body */
-    const LinkState                          *parent_link_state_;
-
-    /** \brief The properties of the attached body. These can be shared by multiple states (they do not change often) */
-    boost::shared_ptr<AttachedBodyProperties> properties_;
-
-    /** \brief The global transforms for these attached bodies (computed by forward kinematics) */
-    std::vector<Eigen::Affine3f>                  global_collision_body_transforms_;
-  };
-
-  /** @brief The state corresponding to a link */
-  class LinkState
-  {
-    friend class KinematicState;
-  public:
-
-    /** @brief Constructor */
-    LinkState(const KinematicState *state, const KinematicModel::LinkModel* lm);
-    ~LinkState(void);
-
-    /** @brief Get the name of link corresponding to this state */
-    const std::string& getName(void) const
-    {
-      return link_model_->getName();
-    }
-
-    /** @brief Get the kinematic state that this link state is part of*/
-    const KinematicState* getKinematicState(void) const
-    {
-      return kinematic_state_;
-    }
-
-    /** @brief Set the link state to the input transform */
-    void updateGivenGlobalLinkTransform(const Eigen::Affine3f& transform);
-
-    /** \brief Recompute global_collision_body_transform and global_link_transform */
-    void computeTransform(void);
-
-    /** \brief Update all attached bodies given set link transforms */
-    void updateAttachedBodies(void);
-
-    /** @brief Get the link model corresponding to this state */
-    const KinematicModel::LinkModel* getLinkModel(void) const
-    {
-      return link_model_;
-    }
-
-    /** @brief Get the joint state corresponding to the parent joint of this link */
-    const JointState* getParentJointState(void) const
-    {
-      return parent_joint_state_;
-    }
-
-    /** @brief Get the link state corresponding to the parent link of this link */
-    const LinkState* getParentLinkState(void) const
-    {
-      return parent_link_state_;
-    }
-
-    /** @brief Get all the bodies attached to this link */
-    const std::vector<AttachedBody*>& getAttachedBodies(void) const
-    {
-      return attached_body_vector_;
-    }
-
-    /** @brief Get the attached body with name \e id */
-    const AttachedBody* getAttachedBody(const std::string &id) const;
-
-    /** @brief Get the global transform for this link */
-    const Eigen::Affine3f& getGlobalLinkTransform(void) const
-    {
-      return global_link_transform_;
-    }
-
-    /** @brief Get the global transform for the collision body associated with this link */
-    const Eigen::Affine3f& getGlobalCollisionBodyTransform(void) const
-    {
-      return global_collision_body_transform_;
-    }
-
-<<<<<<< HEAD
-    /**
-       @brief Attach a body to this link
-       @param id The string id associated with the attached body
-       @param shapes The shapes that make up the attached body
-       @param attach_trans The desired transform between this link and the attached body
-       @param touch_links The set of links that the attached body is allowed to touch
-    */
-    void attachBody(const std::string &id,
-                    const std::vector<shapes::Shape*> &shapes,
-                    const std::vector<Eigen::Affine3f> &attach_trans,
-                    const std::vector<std::string> &touch_links);
-
-    /**
-       @brief Attach a body to this link
-       @param properties The properties associated with this body
-    */
-    void attachBody(const boost::shared_ptr<AttachedBodyProperties> &properties);
-=======
+
+    public:
+
+        /** \brief Forward definition of a joint state */;
+        class JointState;
+
+        /** \brief Forward definition of a link state */
+        class LinkState;
+
+        /** \brief Forward definition of an attached body */
+        class AttachedBody;
+
+        /** \brief Forward definition of a joint group state */
+        class JointStateGroup;
+
+        /** @brief Definition of a joint state - representation of state for a single joint */
+        class JointState
+        {
+            friend class KinematicState;
+        public:
+
+            /** brief Constructs the joint state from the model */
+            JointState(const KinematicModel::JointModel* jm);
+            ~JointState(void);
+
+            /** \brief Set the value of a particular variable for this joint */
+            bool setVariableValue(const std::string &variable, double value);
+
+            /** \brief Sets the internal values from a map of joint variable names to actual values */
+            void setVariableValues(const std::map<std::string, double>& value_map);
+
+            /** \brief Sets the internal values from a map of joint
+                variable names to actual values. The function also
+                fills the missing vector with the variable names that
+                were not set. */
+            void setVariableValues(const std::map<std::string, double>& value_map, std::vector<std::string>& missing);
+
+            /** \brief Sets the internal values from the supplied vector, which are assumed to be in the required order */
+            bool setVariableValues(const std::vector<double>& value_vector);
+
+            /** \brief Sets the internal values from the supplied
+                array, which are assumed to be in the required
+                order. This function is intended to be fast, does no
+                input checking and should be used carefully. */
+            void setVariableValues(const double *value_vector);
+
+            /** \brief Sets the internal values from the transform */
+            void setVariableValues(const Eigen::Affine3f& transform);
+
             /** \brief Update the joints that mimic this one. This function is called automatically by the setVariable* functions */
             void updateMimicJoints(void);
 
@@ -418,7 +141,7 @@
             }
 
             /** \brief Get the current variable transform */
-            const btTransform& getVariableTransform(void) const
+            const Eigen::Affine3f& getVariableTransform(void) const
             {
                 return variable_transform_;
             }
@@ -437,12 +160,13 @@
             }
 
         private:
+    EIGEN_MAKE_ALIGNED_OPERATOR_NEW
 
             /** \brief The joint model this state corresponds to */
             const KinematicModel::JointModel   *joint_model_;
 
             /** \brief Tthe local transform (computed by forward kinematics) */
-            btTransform                         variable_transform_;
+            Eigen::Affine3f                     variable_transform_;
 
             /** \brief The joint values given in the order indicated by joint_variables_index_map_ */
             std::vector<double>                 joint_state_values_;
@@ -466,7 +190,7 @@
             std::vector<shapes::Shape*> shapes_;
 
             /** \brief The constant transforms applied to the link (needs to be specified by user) */
-            std::vector<btTransform>    attach_trans_;
+            std::vector<Eigen::Affine3f>    attach_trans_;
 
             /** \brief The set of links this body is allowed to touch */
             std::set<std::string>       touch_links_;
@@ -487,7 +211,7 @@
                 attach to the link by the transforms \e attach_trans. The set of links that are allowed to be touched by this object is specified by \e touch_links. */
             AttachedBody(const LinkState *link, const std::string &id,
                          const std::vector<shapes::Shape*> &shapes,
-                         const std::vector<btTransform> &attach_trans,
+                         const std::vector<Eigen::Affine3f> &attach_trans,
                          const std::vector<std::string> &touch_links);
 
             /** \brief Construct an attached body for a specified \e
@@ -517,7 +241,7 @@
             }
 
             /** \brief Get the fixed transform (the transforms to the shapes associated with this body) */
-            const std::vector<btTransform>& getFixedTransforms(void) const
+            const std::vector<Eigen::Affine3f>& getFixedTransforms(void) const
             {
                 return properties_->attach_trans_;
             }
@@ -535,7 +259,7 @@
             }
 
             /** \brief Get the global transforms for the collision bodies */
-            const std::vector<btTransform>& getGlobalCollisionBodyTransforms(void) const
+            const std::vector<Eigen::Affine3f>& getGlobalCollisionBodyTransforms(void) const
             {
                 return global_collision_body_transforms_;
             }
@@ -550,6 +274,7 @@
             void computeTransform(void);
 
         private:
+    EIGEN_MAKE_ALIGNED_OPERATOR_NEW
 
             /** \brief The link that owns this attached body */
             const LinkState                          *parent_link_state_;
@@ -558,7 +283,7 @@
             boost::shared_ptr<AttachedBodyProperties> properties_;
 
             /** \brief The global transforms for these attached bodies (computed by forward kinematics) */
-            std::vector<btTransform>                  global_collision_body_transforms_;
+    std::vector<Eigen::Affine3f>                  global_collision_body_transforms_;
         };
 
         /** @brief The state corresponding to a link */
@@ -584,7 +309,7 @@
             }
 
             /** @brief Set the link state to the input transform */
-            void updateGivenGlobalLinkTransform(const btTransform& transform);
+            void updateGivenGlobalLinkTransform(const Eigen::Affine3f& transform);
 
             /** \brief Recompute global_collision_body_transform and global_link_transform */
             void computeTransform(void);
@@ -620,13 +345,13 @@
             const AttachedBody* getAttachedBody(const std::string &id) const;
 
             /** @brief Get the global transform for this link */
-            const btTransform& getGlobalLinkTransform(void) const
+            const Eigen::Affine3f& getGlobalLinkTransform(void) const
             {
                 return global_link_transform_;
             }
 
             /** @brief Get the global transform for the collision body associated with this link */
-            const btTransform& getGlobalCollisionBodyTransform(void) const
+            const Eigen::Affine3f& getGlobalCollisionBodyTransform(void) const
             {
                 return global_collision_body_transform_;
             }
@@ -640,7 +365,7 @@
             */
             void attachBody(const std::string &id,
                             const std::vector<shapes::Shape*> &shapes,
-                            const std::vector<btTransform> &attach_trans,
+                            const std::vector<Eigen::Affine3f> &attach_trans,
                             const std::vector<std::string> &touch_links);
 
             /**
@@ -659,6 +384,7 @@
             void clearAttachedBodies(void);
 
         private:
+    EIGEN_MAKE_ALIGNED_OPERATOR_NEW
 
             /** \brief The kinematic state this link is part of */
             const KinematicState            *kinematic_state_;
@@ -672,10 +398,10 @@
             std::vector<AttachedBody*>       attached_body_vector_;
 
             /** \brief The global transform this link forwards (computed by forward kinematics) */
-            btTransform                      global_link_transform_;
+            Eigen::Affine3f                      global_link_transform_;
 
             /** \brief The global transform for this link (computed by forward kinematics) */
-            btTransform                      global_collision_body_transform_;
+            Eigen::Affine3f                      global_collision_body_transform_;
         };
 
 
@@ -736,383 +462,292 @@
                 updated, but transforms for joints that are not in the
                 group are not recomputed.  */
 	    void setStateValues(const sensor_msgs::JointState& js);
->>>>>>> 88698026
-
-    /**
-       @brief Clear the attached body
-       @param id The name of the attached body to clear
-    */
-    bool clearAttachedBody(const std::string &id);
-
-    /** @brief Clear all attached bodies */
-    void clearAttachedBodies(void);
-
-  private:
-
-    EIGEN_MAKE_ALIGNED_OPERATOR_NEW
-
-    /** \brief The kinematic state this link is part of */
-    const KinematicState            *kinematic_state_;
-
-    const KinematicModel::LinkModel *link_model_;
-
-    const JointState                *parent_joint_state_;
-
-    const LinkState                 *parent_link_state_;
-
-    std::vector<AttachedBody*>       attached_body_vector_;
-
-    /** \brief The global transform this link forwards (computed by forward kinematics) */
-    Eigen::Affine3f                      global_link_transform_;
-
-    /** \brief The global transform for this link (computed by forward kinematics) */
-    Eigen::Affine3f                      global_collision_body_transform_;
-  };
-
-
-
-  /** @class JointStateGroup
-   *  @brief The joint state corresponding to a group
-   */
-  class JointStateGroup
-  {
-  public:
-
-    /**
-     *  @brief Default constructor
-     *  @param state A pointer to the kinematic state
-     *  @param jmg The joint model group corresponding to this joint state
-     */
-    JointStateGroup(KinematicState *state, const KinematicModel::JointModelGroup *jmg);
-    ~JointStateGroup(void);
-
-    /** \brief Get the kinematic state this link is part of */
-    const KinematicState* getKinematicState(void) const
-    {
-      return kinematic_state_;
-    }
-
-    /** \brief Get the joint model corresponding to this joint state group */
-    const KinematicModel::JointModelGroup* getJointModelGroup(void)
-    {
-      return joint_model_group_;
-    }
-
-    /** \brief Get the name of the joint model group corresponding to this joint state*/
-    const std::string& getName(void) const
-    {
-      return joint_model_group_->getName();
-    }
-
-    /** \brief Get the number of (active) DOFs for the joint model group corresponding to this state*/
-    unsigned int getVariableCount(void) const
-    {
-      return joint_model_group_->getVariableCount();
-    }
-
-    /** \brief Perform forward kinematics starting at the roots
-        within a group. Links that are not in the group are also
-        updated, but transforms for joints that are not in the
-        group are not recomputed.  */
-    bool setStateValues(const std::vector<double>& joint_state_values);
-
-    /** \brief Perform forward kinematics starting at the roots
-        within a group. Links that are not in the group are also
-        updated, but transforms for joints that are not in the
-        group are not recomputed.  */
-    void setStateValues(const std::map<std::string, double>& joint_state_map);
-
-    /** \brief Perform forward kinematics starting at the roots
-        within a group. Links that are not in the group are also
-        updated, but transforms for joints that are not in the
-        group are not recomputed.  */
-    void setStateValues(const sensor_msgs::JointState& js);
-
-    /** Compute transforms using current joint values */
-    void updateLinkTransforms(void);
-
-    /** \brief Check if a joint is part of this group */
-    bool hasJointState(const std::string &joint) const;
-
-    /** \brief Check if a link is updated by this group */
-    bool updatesLinkState(const std::string& joint) const;
-
-    /** \brief Get a joint state by its name */
-    JointState* getJointState(const std::string &joint) const;
-
-    /** \brief Get current joint values */
-    void getGroupStateValues(std::vector<double>& joint_state_values) const;
-
-    /** \brief Get a map between variable names and joint state values */
-    void getGroupStateValues(std::map<std::string, double>& joint_state_values) const;
-
-    /** \brief Bring the group to a default state. All joints are
-        at 0. If 0 is not within the bounds of the joint, the
-        middle of the bounds is used. */
-    void setToDefaultValues(void);
-
-    /** \brief Set the group to a named default state. Return false on failure */
-    bool setToDefaultState(const std::string &name);
-
-    /** \brief Sample a random state in accordance with the type of joints employed */
-    void setToRandomValues(void);
-
-    /** \brief Get the state corresponding to root joints in this group*/
-    const std::vector<JointState*>& getJointRoots(void) const
-    {
-      return joint_roots_;
-    }
-
-    /** \brief Get the joint names corresponding to this joint state*/
-    const std::vector<std::string>& getJointNames(void) const
-    {
-      return joint_model_group_->getJointModelNames();
-    }
-
-    /** \brief Get the vector of joint state for this group*/
-    const std::vector<JointState*>& getJointStateVector(void) const
-    {
-      return joint_state_vector_;
-    }
-
-    /** \brief Return the instance of a random number generator */
-    random_numbers::RandomNumberGenerator& getRandomNumberGenerator(void);
-
-  private:
-
-    /** \brief The kinematic state this group is part of */
-    KinematicState                        *kinematic_state_;
-
-    /** \brief The model of the group that corresponds to this state */
-    const KinematicModel::JointModelGroup *joint_model_group_;
-
-    /** \brief Joint instances in the order they appear in the group state */
-    std::vector<JointState*>               joint_state_vector_;
-
-    /** \brief A map from joint names to their instances */
-    std::map<std::string, JointState*>     joint_state_map_;
-
-    /** \brief The list of joints that are roots in this group */
-    std::vector<JointState*>               joint_roots_;
-
-    /** \brief The list of links that are updated when computeTransforms() is called, in the order they are updated */
-    std::vector<LinkState*>                updated_links_;
-
-    /** \brief For certain operations a group needs a random number generator. However, it may be slightly expensive
-        to allocate the random number generator if many state instances are generated. For this reason, the generator
-        is allocated on a need basis, by the getRandomNumberGenerator() function. Never use the rng_ member directly, but call
-        getRandomNumberGenerator() instead. */
-    boost::scoped_ptr<random_numbers::RandomNumberGenerator> rng_;
-  };
-
-  /** \brief Create a state corresponding to a given kinematic model */
-  KinematicState(const KinematicModelConstPtr &kinematic_model);
-
-  /** \brief Copy constructor */
-  KinematicState(const KinematicState& state);
-
-  ~KinematicState(void);
-
-  /** @brief Set the joint state values from a vector of values.
-   *  Assumes that the order of the values matches the order of the joints in the state.
-   *  Should only be used for fast setting of joint values. */
-  bool setStateValues(const std::vector<double>& joint_state_values);
-
-  /** @brief Set the joint state values from a  map of values (matching string ids to actual joint values) */
-  void setStateValues(const std::map<std::string, double>& joint_state_map);
-
-  /** @brief Set the joint state values from a  map of values (matching string ids to actual joint values).
-   *  Also returns the set of joint names for which joint states have not been provided.*/
-  void setStateValues(const std::map<std::string, double>& joint_state_map, std::vector<std::string>& missing);
-
-  /** @brief Set the joint state values from a joint state message */
-  void setStateValues(const sensor_msgs::JointState& msg);
-
-  /** @brief Get the joint state values. The order in which the values are specified matches the order
-   *  of the joints in the KinematicModel corresponding to this state.*/
-  void getStateValues(std::vector<double>& joint_state_values) const;
-
-  /** @brief Get the joint state values as a map between joint state names and values*/
-  void getStateValues(std::map<std::string, double>& joint_state_values) const;
-
-  /** @brief Get the joint state values in a sensor_msgs::JointState msg */
-  void getStateValues(sensor_msgs::JointState& msg) const;
-
-  /** \brief Perform forward kinematics with the current values and update the link transforms.*/
-  void updateLinkTransforms(void);
-
-  /** \brief Update the state after setting a particular link to the input global transform pose.*/
-  bool updateStateWithLinkAt(const std::string& link_name, const Eigen::Affine3f& transform);
-
-  /** \brief Get the kinematic model corresponding to this state.*/
-  const KinematicModelConstPtr& getKinematicModel(void) const
-  {
-    return kinematic_model_;
-  }
-
-  /** \brief Get the number of (active) DOFs in the model corresponding to this state.*/
-  unsigned int getVariableCount(void) const
-  {
-    return kinematic_model_->getVariableCount();
-  }
-
-  /** \brief Set all joints to their default values*/
-  void setToDefaultValues(void);
-
-  /** \brief Sample a random state in accordance with the type of joints employed */
-  void setToRandomValues(void);
-
-  /** \brief Check if a particular set of joints satisifes its bounds.*/
-  bool satisfiesBounds(const std::vector<std::string>& joints) const;
-
-  /** \brief Check if a joint satisifes its bounds.*/
-  bool satisfiesBounds(const std::string& joint) const;
-
-  /** \brief Get a group by its name */
-  const JointStateGroup* getJointStateGroup(const std::string &name) const;
-
-  /** \brief Get a group by its name */
-  JointStateGroup* getJointStateGroup(const std::string &name);
-
-  /** \brief Check if a group exists */
-  bool hasJointStateGroup(const std::string &name) const;
-
-  /** \brief Check if a joint is part of this state */
-  bool hasJointState(const std::string &joint) const;
-
-  /** \brief Check if a link is updated by this state */
-  bool hasLinkState(const std::string& joint) const;
-
-  /** \brief Get a joint state by its name */
-  JointState* getJointState(const std::string &joint) const;
-
-  /** \brief Get a link state by its name */
-  LinkState* getLinkState(const std::string &link) const;
-
-  /** \brief Get a vector of joint state corresponding to this kinematic state */
-  const std::vector<JointState*>& getJointStateVector(void) const
-  {
-    return joint_state_vector_;
-  }
-
-  /** \brief Get all the maintained link states, in the same order as the link models maintained by the kinematic model */
-  const std::vector<LinkState*>& getLinkStateVector(void) const
-  {
-    return link_state_vector_;
-  }
-
-  /** \brief Get a map that returns JointStateGroups corresponding to names*/
-  const std::map<std::string, JointStateGroup*>& getJointStateGroupMap(void) const
-  {
-    return joint_state_group_map_;
-  }
-
-  /** \brief Get the names of all joint groups in the model corresponding to this state*/
-  void getJointStateGroupNames(std::vector<std::string>& names) const;
-
-  /** \brief Get all bodies attached to the model corresponding to this state */
-  void getAttachedBodies(std::vector<const AttachedBody*> &attached_bodies) const;
-
-  /** \brief Clear all attached bodies */
-  void clearAttachedBodies(void);
-
-  /** \brief Print information about the constructed model */
-  void printStateInfo(std::ostream &out = std::cout) const;
-
-  /** \brief Print the pose of every link */
-  void printTransforms(std::ostream &out = std::cout) const;
-
-  void printTransform(const std::string &st, const Eigen::Affine3f &t, std::ostream &out = std::cout) const;
-
-  /** \brief Get the global transform applied to the entire tree of links */
-  const Eigen::Affine3f& getRootTransform(void) const;
-
-  /** \brief Set the global transform applied to the entire tree of links */
-  void setRootTransform(const Eigen::Affine3f &transform);
-
-  /** \brief Return the instance of a random number generator */
-  random_numbers::RandomNumberGenerator& getRandomNumberGenerator(void);
-
-  /** @brief Get a MarkerArray that fully describes the robot markers for a given robot.
-   *  @param color The color for the marker
-   *  @param ns The namespace for the markers
-   *  @param dur The ros::Duration for which the markers should stay visible
-   *  @param arr The returned marker array
-   *  @param link_names The list of link names for which the markers should be created.
-   */
-  void getRobotMarkers(const std_msgs::ColorRGBA& color,
-                       const std::string& ns,
-                       const ros::Duration& dur,
-                       visualization_msgs::MarkerArray& arr,
-                       const std::vector<std::string> &link_names) const;
-
-  /** @brief Get a MarkerArray that fully describes the robot markers for a given robot.
-   *  @param arr The returned marker array
-   *  @param link_names The list of link names for which the markers should be created.
-   */
-  void getRobotMarkers(visualization_msgs::MarkerArray& arr,
-                       const std::vector<std::string> &link_names) const;
-
-  /** @brief Get a MarkerArray that fully describes the robot markers for a given robot.
-   *  @param color The color for the marker
-   *  @param ns The namespace for the markers
-   *  @param dur The ros::Duration for which the markers should stay visible
-   *  @param arr The returned marker array
-   */
-  void getRobotMarkers(const std_msgs::ColorRGBA& color,
-                       const std::string& ns,
-                       const ros::Duration& dur,
-                       visualization_msgs::MarkerArray& arr) const;
-
-  /** @brief Get a MarkerArray that fully describes the robot markers for a given robot.
-   *  @param arr The returned marker array
-   */
-  void getRobotMarkers(visualization_msgs::MarkerArray& arr) const;
-
-  // void getPaddedRobotMarkers(const std::map<std::string, double>& link_padding_map,
-  //                            const std_msgs::ColorRGBA& color,
-  //                            const std::string& ns,
-  //                            const ros::Duration& dur
-  //                            visualization_msgs::MarkerArray& arr);
-
-
-  // void getPaddedRobotMarkers(visualization_msgs::MarkerArray& arr,
-  //                            const std::vector<std::string>* link_names = NULL) const;
-
-
-  KinematicState& operator=(const KinematicState &other);
-
-private:
-
-  void buildState(void);
-  void copyFrom(const KinematicState &ks);
-
-  KinematicModelConstPtr                  kinematic_model_;
-
-  std::vector<JointState*>                joint_state_vector_;
-  std::map<std::string, JointState*>      joint_state_map_;
-
-  /** \brief The states for all the links in the robot */
-  std::vector<LinkState*>                 link_state_vector_;
-
-  /** \brief A map from link names to their corresponding states */
-  std::map<std::string, LinkState*>       link_state_map_;
-
-  /** \brief Additional transform to be applied to the tree of links */
-  Eigen::Affine3f                             root_transform_;
-
-  /** \brief A map from group names to instances of the group state */
-  std::map<std::string, JointStateGroup*> joint_state_group_map_;
-
-  /** \brief For certain operations a state needs a random number generator. However, it may be slightly expensive
-      to allocate the random number generator if many state instances are generated. For this reason, the generator
-      is allocated on a need basis, by the getRandomNumberGenerator() function. Never use the rng_ member directly, but call
-      getRandomNumberGenerator() instead. */
-  boost::scoped_ptr<random_numbers::RandomNumberGenerator> rng_;
-};
-
-typedef boost::shared_ptr<KinematicState> KinematicStatePtr;
-typedef boost::shared_ptr<const KinematicState> KinematicStateConstPtr;
+
+            /** Compute transforms using current joint values */
+            void updateLinkTransforms(void);
+
+            /** \brief Check if a joint is part of this group */
+            bool hasJointState(const std::string &joint) const;
+
+            /** \brief Check if a link is updated by this group */
+            bool updatesLinkState(const std::string& joint) const;
+
+            /** \brief Get a joint state by its name */
+            JointState* getJointState(const std::string &joint) const;
+
+            /** \brief Get current joint values */
+            void getGroupStateValues(std::vector<double>& joint_state_values) const;
+
+            /** \brief Get a map between variable names and joint state values */
+            void getGroupStateValues(std::map<std::string, double>& joint_state_values) const;
+
+            /** \brief Bring the group to a default state. All joints are
+                at 0. If 0 is not within the bounds of the joint, the
+                middle of the bounds is used. */
+            void setToDefaultValues(void);
+
+            /** \brief Set the group to a named default state. Return false on failure */
+            bool setToDefaultState(const std::string &name);
+
+            /** \brief Sample a random state in accordance with the type of joints employed */
+            void setToRandomValues(void);
+
+            /** \brief Get the state corresponding to root joints in this group*/
+            const std::vector<JointState*>& getJointRoots(void) const
+            {
+                return joint_roots_;
+            }
+
+            /** \brief Get the joint names corresponding to this joint state*/
+            const std::vector<std::string>& getJointNames(void) const
+            {
+                return joint_model_group_->getJointModelNames();
+            }
+
+            /** \brief Get the vector of joint state for this group*/
+            const std::vector<JointState*>& getJointStateVector(void) const
+            {
+                return joint_state_vector_;
+            }
+
+            /** \brief Return the instance of a random number generator */
+            random_numbers::RandomNumberGenerator& getRandomNumberGenerator(void);
+
+        private:
+
+            /** \brief The kinematic state this group is part of */
+            KinematicState                        *kinematic_state_;
+
+            /** \brief The model of the group that corresponds to this state */
+            const KinematicModel::JointModelGroup *joint_model_group_;
+
+            /** \brief Joint instances in the order they appear in the group state */
+            std::vector<JointState*>               joint_state_vector_;
+
+            /** \brief A map from joint names to their instances */
+            std::map<std::string, JointState*>     joint_state_map_;
+
+            /** \brief The list of joints that are roots in this group */
+            std::vector<JointState*>               joint_roots_;
+
+            /** \brief The list of links that are updated when computeTransforms() is called, in the order they are updated */
+            std::vector<LinkState*>                updated_links_;
+
+            /** \brief For certain operations a group needs a random number generator. However, it may be slightly expensive
+                to allocate the random number generator if many state instances are generated. For this reason, the generator
+                is allocated on a need basis, by the getRandomNumberGenerator() function. Never use the rng_ member directly, but call
+                getRandomNumberGenerator() instead. */
+            boost::scoped_ptr<random_numbers::RandomNumberGenerator> rng_;
+        };
+
+        /** \brief Create a state corresponding to a given kinematic model */
+        KinematicState(const KinematicModelConstPtr &kinematic_model);
+
+        /** \brief Copy constructor */
+        KinematicState(const KinematicState& state);
+
+        ~KinematicState(void);
+
+        /** @brief Set the joint state values from a vector of values.
+         *  Assumes that the order of the values matches the order of the joints in the state.
+         *  Should only be used for fast setting of joint values. */
+        bool setStateValues(const std::vector<double>& joint_state_values);
+
+        /** @brief Set the joint state values from a  map of values (matching string ids to actual joint values) */
+        void setStateValues(const std::map<std::string, double>& joint_state_map);
+
+        /** @brief Set the joint state values from a  map of values (matching string ids to actual joint values).
+         *  Also returns the set of joint names for which joint states have not been provided.*/
+        void setStateValues(const std::map<std::string, double>& joint_state_map, std::vector<std::string>& missing);
+
+        /** @brief Set the joint state values from a joint state message */
+        void setStateValues(const sensor_msgs::JointState& msg);
+
+        /** @brief Get the joint state values. The order in which the values are specified matches the order
+         *  of the joints in the KinematicModel corresponding to this state.*/
+        void getStateValues(std::vector<double>& joint_state_values) const;
+
+        /** @brief Get the joint state values as a map between joint state names and values*/
+        void getStateValues(std::map<std::string, double>& joint_state_values) const;
+
+        /** @brief Get the joint state values in a sensor_msgs::JointState msg */
+        void getStateValues(sensor_msgs::JointState& msg) const;
+
+        /** \brief Perform forward kinematics with the current values and update the link transforms.*/
+        void updateLinkTransforms(void);
+
+        /** \brief Update the state after setting a particular link to the input global transform pose.*/
+        bool updateStateWithLinkAt(const std::string& link_name, const Eigen::Affine3f& transform);
+
+        /** \brief Get the kinematic model corresponding to this state.*/
+        const KinematicModelConstPtr& getKinematicModel(void) const
+        {
+            return kinematic_model_;
+        }
+
+        /** \brief Get the number of (active) DOFs in the model corresponding to this state.*/
+        unsigned int getVariableCount(void) const
+        {
+            return kinematic_model_->getVariableCount();
+        }
+
+        /** \brief Set all joints to their default values*/
+        void setToDefaultValues(void);
+
+        /** \brief Sample a random state in accordance with the type of joints employed */
+        void setToRandomValues(void);
+
+        /** \brief Check if a particular set of joints satisifes its bounds.*/
+        bool satisfiesBounds(const std::vector<std::string>& joints) const;
+
+        /** \brief Check if a joint satisifes its bounds.*/
+        bool satisfiesBounds(const std::string& joint) const;
+
+        /** \brief Get a group by its name */
+        const JointStateGroup* getJointStateGroup(const std::string &name) const;
+
+        /** \brief Get a group by its name */
+        JointStateGroup* getJointStateGroup(const std::string &name);
+
+        /** \brief Check if a group exists */
+        bool hasJointStateGroup(const std::string &name) const;
+
+        /** \brief Check if a joint is part of this state */
+        bool hasJointState(const std::string &joint) const;
+
+        /** \brief Check if a link is updated by this state */
+        bool hasLinkState(const std::string& joint) const;
+
+        /** \brief Get a joint state by its name */
+        JointState* getJointState(const std::string &joint) const;
+
+        /** \brief Get a link state by its name */
+        LinkState* getLinkState(const std::string &link) const;
+
+        /** \brief Get a vector of joint state corresponding to this kinematic state */
+        const std::vector<JointState*>& getJointStateVector(void) const
+        {
+            return joint_state_vector_;
+        }
+
+        /** \brief Get all the maintained link states, in the same order as the link models maintained by the kinematic model */
+        const std::vector<LinkState*>& getLinkStateVector(void) const
+        {
+            return link_state_vector_;
+        }
+
+        /** \brief Get a map that returns JointStateGroups corresponding to names*/
+        const std::map<std::string, JointStateGroup*>& getJointStateGroupMap(void) const
+        {
+            return joint_state_group_map_;
+        }
+
+        /** \brief Get the names of all joint groups in the model corresponding to this state*/
+        void getJointStateGroupNames(std::vector<std::string>& names) const;
+
+        /** \brief Get all bodies attached to the model corresponding to this state */
+        void getAttachedBodies(std::vector<const AttachedBody*> &attached_bodies) const;
+
+        /** \brief Clear all attached bodies */
+        void clearAttachedBodies(void);
+
+        /** \brief Print information about the constructed model */
+        void printStateInfo(std::ostream &out = std::cout) const;
+
+        /** \brief Print the pose of every link */
+        void printTransforms(std::ostream &out = std::cout) const;
+
+        void printTransform(const std::string &st, const Eigen::Affine3f &t, std::ostream &out = std::cout) const;
+
+        /** \brief Get the global transform applied to the entire tree of links */
+        const Eigen::Affine3f& getRootTransform(void) const;
+
+        /** \brief Set the global transform applied to the entire tree of links */
+        void setRootTransform(const Eigen::Affine3f &transform);
+
+        /** \brief Return the instance of a random number generator */
+        random_numbers::RandomNumberGenerator& getRandomNumberGenerator(void);
+
+        /** @brief Get a MarkerArray that fully describes the robot markers for a given robot.
+         *  @param color The color for the marker
+         *  @param ns The namespace for the markers
+         *  @param dur The ros::Duration for which the markers should stay visible
+         *  @param arr The returned marker array
+         *  @param link_names The list of link names for which the markers should be created.
+         */
+        void getRobotMarkers(const std_msgs::ColorRGBA& color,
+                             const std::string& ns,
+                             const ros::Duration& dur,
+                             visualization_msgs::MarkerArray& arr,
+                             const std::vector<std::string> &link_names) const;
+
+        /** @brief Get a MarkerArray that fully describes the robot markers for a given robot.
+         *  @param arr The returned marker array
+         *  @param link_names The list of link names for which the markers should be created.
+         */
+        void getRobotMarkers(visualization_msgs::MarkerArray& arr,
+                             const std::vector<std::string> &link_names) const;
+
+        /** @brief Get a MarkerArray that fully describes the robot markers for a given robot.
+         *  @param color The color for the marker
+         *  @param ns The namespace for the markers
+         *  @param dur The ros::Duration for which the markers should stay visible
+         *  @param arr The returned marker array
+         */
+        void getRobotMarkers(const std_msgs::ColorRGBA& color,
+                             const std::string& ns,
+                             const ros::Duration& dur,
+                             visualization_msgs::MarkerArray& arr) const;
+
+        /** @brief Get a MarkerArray that fully describes the robot markers for a given robot.
+         *  @param arr The returned marker array
+         */
+        void getRobotMarkers(visualization_msgs::MarkerArray& arr) const;
+
+      // void getPaddedRobotMarkers(const std::map<std::string, double>& link_padding_map,
+      //                            const std_msgs::ColorRGBA& color,
+      //                            const std::string& ns,
+      //                            const ros::Duration& dur
+      //                            visualization_msgs::MarkerArray& arr);
+
+
+      // void getPaddedRobotMarkers(visualization_msgs::MarkerArray& arr,
+      //                            const std::vector<std::string>* link_names = NULL) const;
+
+
+        KinematicState& operator=(const KinematicState &other);
+
+    private:
+
+        void buildState(void);
+        void copyFrom(const KinematicState &ks);
+
+        KinematicModelConstPtr                  kinematic_model_;
+
+        std::vector<JointState*>                joint_state_vector_;
+        std::map<std::string, JointState*>      joint_state_map_;
+
+        /** \brief The states for all the links in the robot */
+        std::vector<LinkState*>                 link_state_vector_;
+
+        /** \brief A map from link names to their corresponding states */
+        std::map<std::string, LinkState*>       link_state_map_;
+
+        /** \brief Additional transform to be applied to the tree of links */
+        Eigen::Affine3f                             root_transform_;
+
+        /** \brief A map from group names to instances of the group state */
+        std::map<std::string, JointStateGroup*> joint_state_group_map_;
+
+        /** \brief For certain operations a state needs a random number generator. However, it may be slightly expensive
+            to allocate the random number generator if many state instances are generated. For this reason, the generator
+            is allocated on a need basis, by the getRandomNumberGenerator() function. Never use the rng_ member directly, but call
+            getRandomNumberGenerator() instead. */
+        boost::scoped_ptr<random_numbers::RandomNumberGenerator> rng_;
+    };
+
+    typedef boost::shared_ptr<KinematicState> KinematicStatePtr;
+    typedef boost::shared_ptr<const KinematicState> KinematicStateConstPtr;
 
 }
 
