--- conflicted
+++ resolved
@@ -39,20 +39,15 @@
 #include <boost/filesystem.hpp>
 #include <gtest/gtest.h>
 
+
 TEST(SpherePointContainment, SimpleInside)
 {
     shapes::Sphere shape(1.0);
     bodies::Body* sphere = new bodies::Sphere(&shape);
     sphere->setScale(1.05);
     bool contains = sphere->containsPoint(0,0,1.0);
-<<<<<<< HEAD
-    random_numbers::RandomNumberGenerator r;
-    Eigen::Vector3f p;
-=======
-    EXPECT_TRUE(contains);
-    random_numbers::RandomNumberGenerator r;
-    btVector3 p;
->>>>>>> 88698026
+    random_numbers::RandomNumberGenerator r;
+    Eigen::Vector3f p;
     EXPECT_TRUE(sphere->samplePointInside(r, 100, p));
     EXPECT_TRUE(sphere->containsPoint(p));
     EXPECT_TRUE(contains);
@@ -140,11 +135,7 @@
     EXPECT_TRUE(contains);
 
     random_numbers::RandomNumberGenerator r;
-<<<<<<< HEAD
-    Eigen::Vector3f p;
-=======
-    btVector3 p;
->>>>>>> 88698026
+    Eigen::Vector3f p;
     EXPECT_TRUE(box->samplePointInside(r, 100, p));
     EXPECT_TRUE(box->containsPoint(p));
 
@@ -173,21 +164,17 @@
     box->setPose(pose);
 
     bool contains = box->containsPoint(1.5,1.0,1.5);
-<<<<<<< HEAD
-=======
-    EXPECT_TRUE(contains);
-
-    random_numbers::RandomNumberGenerator r;
-    btVector3 p;
-    for (int i = 0 ; i < 1000 ; ++i)
+    EXPECT_TRUE(contains);
+
+    random_numbers::RandomNumberGenerator r;
+    Eigen::Vector3f p;
+    for (int i = 0 ; i < 2 ; ++i)
     {
         EXPECT_TRUE(box->samplePointInside(r, 100, p));
-        EXPECT_TRUE(box->containsPoint(p));
+	EXPECT_TRUE(box->containsPoint(p));
     }
 
->>>>>>> 88698026
-    delete box;
-    EXPECT_TRUE(contains);
+    delete box;
 }
 
 TEST(BoxPointContainment, ComplexOutside)
@@ -257,20 +244,16 @@
     cylinder->setPadding(0.0);
     bodies::BoundingSphere bsphere;
     cylinder->computeBoundingSphere(bsphere);
-<<<<<<< HEAD
-=======
     EXPECT_TRUE(bsphere.radius > 2.0);
 
     random_numbers::RandomNumberGenerator r;
-    btVector3 p;
+    Eigen::Vector3f p;
     for (int i = 0 ; i < 1000 ; ++i)
     {
         EXPECT_TRUE(cylinder->samplePointInside(r, 100, p));
         EXPECT_TRUE(cylinder->containsPoint(p));
     }
->>>>>>> 88698026
     delete cylinder;
-    EXPECT_TRUE(bsphere.radius > 2.0);
 }
 
 TEST(MeshPointContainment, Pr2Forearm)
@@ -283,7 +266,6 @@
     EXPECT_FALSE(m->cloneAt(t)->containsPoint(-1.0, 0.0, 0.0));
 
     random_numbers::RandomNumberGenerator r;
-<<<<<<< HEAD
     Eigen::Vector3f p;
     bool found = true;
     for (int i = 0 ; i < 10 ; ++i) {
@@ -293,18 +275,8 @@
         EXPECT_TRUE(m->containsPoint(p));
       }
     }
-=======
-    btVector3 p;
-    bool found = false;
-    for (int i = 0 ; i < 10 ; ++i)
-        if (m->samplePointInside(r, 10000, p))
-        {
-            found = true;
-            EXPECT_TRUE(m->containsPoint(p));
-        }
->>>>>>> 88698026
     EXPECT_TRUE(found);
-    
+
     delete m;
     delete ms;
 }
